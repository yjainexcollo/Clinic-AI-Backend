"""
Background worker for processing transcription jobs from Azure Queue Storage.
This runs as a separate process/service.
"""
import asyncio
import json
import logging
import sys
import os
import tempfile
import time
from datetime import datetime, timedelta
from pathlib import Path
from typing import Optional

# Add src to path for imports
current_dir = Path(__file__).parent.parent.parent.parent
src_path = current_dir / "src"
sys.path.insert(0, str(src_path))

from clinicai.adapters.queue.azure_queue_service import get_azure_queue_service
from clinicai.adapters.db.mongo.repositories.patient_repository import MongoPatientRepository
from clinicai.adapters.db.mongo.repositories.visit_repository import MongoVisitRepository
from clinicai.adapters.db.mongo.repositories.audio_repository import AudioRepository
from clinicai.api.deps import get_transcription_service
from clinicai.application.use_cases.transcribe_audio import TranscribeAudioUseCase
from clinicai.application.dto.patient_dto import AudioTranscriptionRequest
from clinicai.core.config import get_settings
from clinicai.domain.value_objects.patient_id import PatientId
from clinicai.domain.value_objects.visit_id import VisitId

logger = logging.getLogger(__name__)


class TranscriptionWorker:
    """Worker that processes transcription jobs from Azure Queue."""
    
    def __init__(self):
        self.queue_service = get_azure_queue_service()
        self.patient_repo = MongoPatientRepository()
        self.visit_repo = MongoVisitRepository()
        self.audio_repo = AudioRepository()
        self.transcription_service = get_transcription_service()  # Uses same service selection as API
        self.settings = get_settings()
        
        # Worker configuration
        self.poll_interval = self.settings.azure_queue.poll_interval
        self.max_processing_time = 1800  # 30 minutes max processing time
        
    async def initialize(self):
        """Initialize worker (database connections, etc.)."""
        # Ensure queue exists
        # Note: Queue existence is ensured at startup, not per worker run
        logger.info("✅ Transcription worker initialized")
    
    async def get_audio_data(self, audio_file_id: str) -> Optional[bytes]:
        """Get audio file data from blob storage with logging."""
        download_start_time = time.time()
        try:
            audio_file = await self.audio_repo.get_audio_file_by_id(audio_file_id)
            if not audio_file:
                logger.error(f"Audio file {audio_file_id} not found")
                return None
            
            # Get blob reference
            from clinicai.adapters.db.mongo.repositories.blob_file_repository import BlobFileRepository
            blob_repo = BlobFileRepository()
            blob_ref = await blob_repo.get_blob_reference_by_id(audio_file.blob_reference_id)
            
            if not blob_ref:
                logger.error(f"Blob reference {audio_file.blob_reference_id} not found")
                return None
            
            # Download from blob storage (with timeout and retry handled in blob_service)
            from clinicai.adapters.storage.azure_blob_service import get_azure_blob_service
            blob_service = get_azure_blob_service()
            audio_data = await blob_service.download_file(blob_ref.blob_path)
            
            download_duration = time.time() - download_start_time
            logger.info(
                f"✅ Downloaded audio data: {audio_file_id}, "
                f"size={len(audio_data)} bytes ({len(audio_data) / (1024*1024):.2f}MB), "
                f"duration={download_duration:.2f}s"
            )
            
            return audio_data
        except Exception as e:
            download_duration = time.time() - download_start_time
            logger.error(
                f"Failed to get audio data: {e} (duration: {download_duration:.2f}s)",
                exc_info=True
            )
            return None
    
    async def process_job(self, job_data: dict, message_id: str, pop_receipt: str):
        """Process a single transcription job with improved logging and error handling."""
        job_start_time = time.time()
        timings = {
            "dequeue_wait": 0.0,  # Not tracked here (would need dequeue timestamp)
            "blob_sas_generation": 0.0,
            "job_create": 0.0,
            "poll": 0.0,
            "results_fetch": 0.0,
            "postprocess": 0.0,
            "db_save": 0.0,
        }
        
        patient_id = job_data["patient_id"]
        visit_id = job_data["visit_id"]
        audio_file_id = job_data["audio_file_id"]
        # doctor_id is required for all repository operations after multi-doctor changes.
        # For backward compatibility with old messages, fall back to 'D123' if missing.
        doctor_id = job_data.get("doctor_id") or "D123"
        language = job_data.get("language", "en")
        retry_count = job_data.get("retry_count", 0)
        request_id = job_data.get("request_id")
        
        # Generate unique worker ID for this worker instance
        import socket
        worker_id = f"{socket.gethostname()}:{os.getpid()}"
        
        # Get stale seconds from settings
        stale_seconds = self.settings.azure_queue.processing_stale_seconds
        
        # IDEMPOTENCY GUARD: Check visit status BEFORE attempting claim
        try:
            visit = await self.visit_repo.find_by_patient_and_visit_id(
                patient_id, VisitId(visit_id), doctor_id
            )
            if not visit:
                logger.warning(f"Visit {visit_id} not found, deleting message {message_id}")
                try:
                    await self.queue_service.delete_message(message_id, pop_receipt)
                except Exception:
                    pass  # Best effort cleanup
                return

            # Check if already completed - skip and delete message
            if visit.transcription_session and visit.transcription_session.transcription_status == "completed":
                logger.info(f"Transcription already completed for visit {visit_id}, skipping duplicate job {message_id}")
                try:
                    await self.queue_service.delete_message(message_id, pop_receipt)
                except Exception:
                    pass  # Best effort cleanup
                return
            
            # Check if already failed - skip and delete message (don't retry failed jobs)
            if visit.transcription_session and visit.transcription_session.transcription_status == "failed":
                logger.info(f"Transcription already marked as failed for visit {visit_id}, skipping job {message_id}")
                try:
                    await self.queue_service.delete_message(message_id, pop_receipt)
                except Exception:
                    pass  # Best effort cleanup
                return
            
            # Attempt atomic claim of the job
            claimed = await self.visit_repo.try_mark_processing(
                patient_id=patient_id,
                visit_id=VisitId(visit_id),
                worker_id=worker_id,
                stale_seconds=stale_seconds,
                doctor_id=doctor_id,
            )
            
            if not claimed:
                # Job was not claimed (likely being processed by another worker or already completed/failed)
                # Use short backoff (30s) so we can re-check quickly for stale takeover
                queue_name = getattr(self.queue_service, 'queue_name', None)
                if queue_name is None:
                    queue_name = self.queue_service.settings.queue_name
                claim_backoff_seconds = min(30, self.settings.azure_queue.visibility_timeout)
                logger.info(
                    f"Job not claimed → visibility backoff={claim_backoff_seconds}s: visit={visit_id}, "
                    f"message_id={message_id}, retry={retry_count}, queue_name={queue_name} "
                    f"(likely being processed elsewhere)"
                )
                # Extend visibility with short backoff - let the message become visible again soon for stale takeover
                try:
                    await self.queue_service.update_message_visibility(
                        message_id,
                        pop_receipt,
                        visibility_timeout=claim_backoff_seconds
                    )
                except Exception as visibility_error:
                    logger.warning(f"Failed to extend visibility for unclaimed message: {visibility_error}")
                return
            
            # Job was successfully claimed - log and proceed with processing
            logger.info(
                f"✅ Job claimed: visit={visit_id}, message_id={message_id}, "
                f"claimed_by={worker_id}, retry={retry_count}"
            )
            
            # Reload visit to get the updated state from the claim
            visit = await self.visit_repo.find_by_patient_and_visit_id(
                patient_id, VisitId(visit_id), doctor_id
            )
            if not visit:
                logger.error(f"Visit {visit_id} not found after claim, this should not happen")
                return
            
        except Exception as idempotency_check_error:
            logger.error(f"Error during idempotency check/claim: {idempotency_check_error}", exc_info=True)
            # On error, extend visibility with short backoff and skip to avoid processing corrupted state
            try:
                claim_backoff_seconds = min(30, self.settings.azure_queue.visibility_timeout)
                await self.queue_service.update_message_visibility(
                    message_id,
                    pop_receipt,
                    visibility_timeout=claim_backoff_seconds
                )
            except Exception:
                pass
            return
        
        # Get dequeued_at from visit (set by atomic claim)
        dequeued_at = visit.transcription_session.dequeued_at if visit.transcription_session else None
        logger.info(
            f"Processing transcription job: visit={visit_id}, "
            f"audio_file={audio_file_id}, language={language}, retry={retry_count}, "
            f"message_id={message_id}, request_id={request_id or 'none'}, "
            f"dequeued_at={dequeued_at.isoformat() if dequeued_at else 'N/A'}, "
            f"worker_id={worker_id}"
        )
        
        temp_file_path = None
        visibility_task = None
        latest_pop_receipt = pop_receipt  # Track latest pop_receipt for deletion
        
        try:
            # Get audio file metadata and blob reference (for SAS URL)
            audio_file = await self.audio_repo.get_audio_file_by_id(audio_file_id)
            if not audio_file:
                raise ValueError(f"Audio file {audio_file_id} not found")
            
            from clinicai.adapters.db.mongo.repositories.blob_file_repository import BlobFileRepository
            blob_repo = BlobFileRepository()
            blob_ref = await blob_repo.get_blob_reference_by_id(audio_file.blob_reference_id)
            if not blob_ref:
                raise ValueError(f"Blob reference {audio_file.blob_reference_id} not found")
            
            # Generate SAS URL for existing audio blob (avoids re-upload for Azure Speech)
            sas_start = time.time()
            from clinicai.adapters.storage.azure_blob_service import get_azure_blob_service
            blob_service = get_azure_blob_service()
            sas_url = blob_service.generate_signed_url(
                blob_path=blob_ref.blob_path,
                expires_in_hours=24,
            )
            timings["blob_sas_generation"] = time.time() - sas_start
            logger.debug(f"Generated SAS URL for transcription blob in {timings['blob_sas_generation']:.2f}s")
            
            # OPTIMIZATION: Skip blob download - use SAS URL directly
            # The transcription service can use SAS URL without local file
            # Only create temp file path as placeholder (transcription_service will handle SAS URL)
            ext = audio_file.filename.split('.')[-1] if '.' in audio_file.filename else 'mp3'
            temp_file_path = None  # Not needed when using SAS URL directly
            
            # Extend message visibility periodically during processing
            async def extend_visibility():
                nonlocal latest_pop_receipt
                while True:
                    await asyncio.sleep(300)  # Every 5 minutes
                    try:
                        new_pop_receipt = await self.queue_service.update_message_visibility(
                            message_id,
                            latest_pop_receipt,
                            visibility_timeout=self.settings.azure_queue.visibility_timeout
                        )
                        logger.debug(f"Extended message visibility: {message_id}")
                        latest_pop_receipt = new_pop_receipt
                    except Exception as e:
                        logger.warning(f"Failed to extend visibility: {e}")
            
            # Start visibility extension task
            visibility_task = asyncio.create_task(extend_visibility())
            heartbeat_task = None  # Initialize for cleanup
            
            try:
                # Create transcription request (use SAS URL, no local file needed)
                request = AudioTranscriptionRequest(
                    patient_id=patient_id,
                    visit_id=visit_id,
                    audio_file_path=None,  # Not needed when sas_url provided
                    language=language,
                    sas_url=sas_url,
                )
                
                # Execute transcription use case
                use_case = TranscribeAudioUseCase(
                    self.patient_repo,
                    self.visit_repo,
                    self.transcription_service
                )
                
                # Process transcription with timeout (this can take 10+ minutes)
                job_create_start = time.time()
                logger.debug(f"Starting transcription processing for visit {visit_id}")
                
                # Add heartbeat logging task to show progress (INFO level for visibility)
                async def heartbeat_logger():
                    """Log progress every 60 seconds at INFO level to show worker is still processing."""
                    heartbeat_interval = 60  # 60 seconds
                    while True:
                        await asyncio.sleep(heartbeat_interval)
                        elapsed = time.time() - job_create_start
                        
                        # Read transcription_id from database
                        transcription_id_from_db = "N/A"
                        try:
                            current_visit = await self.visit_repo.find_by_patient_and_visit_id(
                                patient_id, VisitId(visit_id), doctor_id
                            )
                            if current_visit and current_visit.transcription_session:
                                transcription_id_from_db = current_visit.transcription_session.transcription_id or "N/A"
                        except Exception as db_error:
                            logger.debug(f"Failed to read transcription_id from DB for heartbeat: {db_error}")
                        
                        logger.info(
                            f"💓 Transcription heartbeat: visit={visit_id}, "
                            f"transcription_id={transcription_id_from_db}, "
                            f"elapsed={elapsed:.1f}s, still processing..."
                        )
                
                heartbeat_task = asyncio.create_task(heartbeat_logger())
                
                # Add timeout for transcription (30 minutes max)
                try:
                    result = await asyncio.wait_for(
                        use_case.execute(request, doctor_id=doctor_id),
                        timeout=1800.0  # 30 minutes
                    )
                except asyncio.TimeoutError:
                    transcription_duration = time.time() - job_create_start
                    total_duration = time.time() - job_start_time
                    error_msg = f"Transcription processing timed out after {transcription_duration:.2f}s"
                    logger.error(f"❌ {error_msg}")
                    raise TimeoutError(error_msg)
                finally:
                    # Cancel heartbeat task when done (success or timeout)
                    if heartbeat_task:
                        heartbeat_task.cancel()
                        try:
                            await heartbeat_task
                        except asyncio.CancelledError:
                            pass
                
                # Track timings: job_create includes all transcription work (speech + LLM + PII removal)
                timings["job_create"] = time.time() - job_create_start
                timings["postprocess"] = timings["job_create"]  # For backward compatibility
                
                # STRICT VALIDATION: Never log "completed" for empty/failed transcripts
                if result.transcription_status != "completed":
                    error_msg = result.message or "Transcription status not completed"
                    logger.error(f"❌ Transcription failed: status={result.transcription_status}, message={error_msg}")
                    raise ValueError(f"Transcription failed: {error_msg}")
                
                if not result.transcript or result.transcript.strip() == "":
                    error_msg = "Transcription returned empty transcript"
                    logger.error(f"❌ {error_msg}")
                    raise ValueError(error_msg)
                
                if result.word_count is None or result.word_count == 0:
                    error_msg = "Transcription returned zero word count"
                    logger.error(f"❌ {error_msg}")
                    raise ValueError(error_msg)
                
                # Update audio file with duration if we have the result
                if result.audio_duration:
                    await self.audio_repo.update_audio_metadata(
                        audio_file_id,
                        duration_seconds=result.audio_duration
                    )
                    logger.debug(f"Updated audio file duration: {result.audio_duration} seconds")
                
                # P0-1: DB save is done inside use_case.execute() - verify it succeeded
                # The use case saves the visit with transcript, so we can now safely delete the queue message
                # Retry DB save if needed (though it should already be saved by use case)
                db_save_start = time.time()
                db_save_attempts = 0
                max_db_save_attempts = 3
                db_save_success = False
                
                while db_save_attempts < max_db_save_attempts and not db_save_success:
                    try:
                        # Verify visit was saved by reloading and checking transcript exists
                        saved_visit = await self.visit_repo.find_by_patient_and_visit_id(
                            patient_id, VisitId(visit_id), doctor_id
                        )
                        if saved_visit and saved_visit.transcription_session and saved_visit.transcription_session.transcript:
                            db_save_success = True
                            logger.info(f"✅ DB save verified: transcript exists for visit {visit_id}")
                        else:
                            # Transcript not found - try to save again
                            logger.warning(f"⚠️  Transcript not found in DB after use case, attempting save (attempt {db_save_attempts + 1}/{max_db_save_attempts})")
                            # Reload visit and save again
                            visit = await self.visit_repo.find_by_patient_and_visit_id(
                                patient_id, VisitId(visit_id), doctor_id
                            )
                            if visit and visit.transcription_session:
                                await self.visit_repo.save(visit)
                                db_save_attempts += 1
                                if db_save_attempts < max_db_save_attempts:
                                    await asyncio.sleep(2 ** db_save_attempts)  # Exponential backoff
                            else:
                                raise ValueError("Visit or transcription session not found")
                    except Exception as db_save_error:
                        db_save_attempts += 1
                        logger.error(f"❌ DB save attempt {db_save_attempts}/{max_db_save_attempts} failed: {db_save_error}")
                        if db_save_attempts < max_db_save_attempts:
                            await asyncio.sleep(2 ** db_save_attempts)  # Exponential backoff
                        else:
                            # Max attempts exceeded - do NOT delete queue message
                            logger.error(
                                f"❌ ACK_SKIPPED_DB_SAVE_FAILED: visit={visit_id}, message_id={message_id}, "
                                f"db_save_attempts={db_save_attempts}. Queue message will remain for retry."
                            )
                            raise ValueError(f"DB save failed after {max_db_save_attempts} attempts: {db_save_error}")
                
                timings["db_save"] = time.time() - db_save_start
                
                # P0-1: Only delete queue message AFTER successful DB save
                if db_save_success:
                    try:
                        await self.queue_service.delete_message(message_id, latest_pop_receipt)
                        logger.info(f"✅ ACK_AFTER_DB_SAVE_OK: visit={visit_id}, message_id={message_id}")
                    except Exception as delete_error:
                        logger.error(f"❌ Failed to delete queue message after DB save: {delete_error}", exc_info=True)
                        # Message will become visible again after visibility timeout - acceptable
                
                # Structured success log
                total_duration = time.time() - job_start_time
                log_data = {
                    "event": "transcription_job_completed",
                    "message_id": message_id,
                    "visit_id": visit_id,
                    "audio_file_id": audio_file_id,
                    "retry_count": retry_count,
                    "request_id": request_id,
                    "status": "success",
                    "timings": timings,
                    "total_time_seconds": total_duration,
                    "word_count": result.word_count,
                    "audio_duration": result.audio_duration,
                }
                logger.info(json.dumps(log_data))
                
            finally:
                # Cancel visibility extension task and heartbeat task
                if visibility_task:
                    visibility_task.cancel()
                    try:
                        await visibility_task
                    except asyncio.CancelledError:
                        pass
                if heartbeat_task:
                    heartbeat_task.cancel()
                    try:
                        await heartbeat_task
                    except asyncio.CancelledError:
                        pass
                    
        except Exception as e:
            total_duration = time.time() - job_start_time
            
            # Extract clean error information (no PHI, no __name__ bug)
            error_type = type(e).__name__  # Use type(e).__name__ not e.__name__
            error_message = str(e)
            error_code = getattr(e, 'error_code', 'UNKNOWN_ERROR') if hasattr(e, 'error_code') else 'UNKNOWN_ERROR'
            
            # Avoid double-prefixing error messages
            if error_message.startswith("Transcription failed:"):
                clean_error_message = error_message
            else:
                clean_error_message = f"{error_type}: {error_message}"
            
            logger.error(
                f"❌ Transcription job failed: visit={visit_id}, message_id={message_id}, "
                f"retry={retry_count}, duration={total_duration:.2f}s, "
                f"error_type={error_type}, error_code={error_code}",
                exc_info=True
            )
            
            # Cancel visibility task and heartbeat task if running
            if visibility_task:
                visibility_task.cancel()
            if heartbeat_task:
                heartbeat_task.cancel()
                try:
                    await heartbeat_task
                except asyncio.CancelledError:
                    pass
            
            # Check if this is a permanent error that shouldn't be retried
            from clinicai.domain.errors import VisitNotFoundError
            is_permanent_error = isinstance(e, VisitNotFoundError)
            
            if is_permanent_error:
                # Permanent error - mark as failed, but only delete if DB save succeeds
                logger.warning(f"Permanent error detected ({error_type}), not retrying: {clean_error_message}")
                db_save_success = False
                try:
                    visit = await self.visit_repo.find_by_patient_and_visit_id(
                        patient_id, VisitId(visit_id), doctor_id
                    )
                    if visit:
                        error_info = f"{error_code}: {clean_error_message}"
                        visit.fail_transcription(error_info)
                        await self.visit_repo.save(visit)
                        db_save_success = True
                except Exception as db_error:
                    logger.error(f"Failed to mark transcription as failed: {db_error}", exc_info=True)
                
                # P0-1: Only delete message if DB save succeeded
                if db_save_success:
                    try:
                        await self.queue_service.delete_message(message_id, latest_pop_receipt)
                        logger.info(f"✅ ACK_AFTER_DB_SAVE_OK (permanent error): visit={visit_id}, message_id={message_id}")
                    except Exception as delete_error:
                        logger.error(f"Failed to delete message after permanent error: {delete_error}", exc_info=True)
                else:
                    logger.error(
                        f"❌ ACK_SKIPPED_DB_SAVE_FAILED (permanent error): visit={visit_id}, message_id={message_id}. "
                        f"Queue message will remain for manual review."
                    )
                
                # Structured failure log
                log_data = {
                    "event": "transcription_job_failed",
                    "message_id": message_id,
                    "visit_id": visit_id,
                    "audio_file_id": audio_file_id,
                    "retry_count": retry_count,
                    "request_id": request_id,
                    "status": "failed",
                    "error_type": error_type,
                    "error_code": error_code,
                    "error_message": clean_error_message,
                    "timings": timings,
                    "total_time_seconds": total_duration,
                    "is_permanent": True,
                }
                logger.info(json.dumps(log_data))
                return
            
            # Handle retries for transient errors
            if retry_count < self.settings.azure_queue.max_retry_attempts:
                # Calculate exponential backoff delay
                delay_seconds = min(60 * (2 ** retry_count), 300)  # Max 5 minutes
                new_retry_count = retry_count + 1
                
                # Re-enqueue with incremented retry count and delay
                try:
                    await self.queue_service.enqueue_transcription_job(
                        job_data["patient_id"],
                        job_data["visit_id"],
                        job_data["audio_file_id"],
<<<<<<< HEAD
                        job_data.get("doctor_id") or "D123",
                        job_data["language"],
                        retry_count=new_retry_count,
                        delay_seconds=delay_seconds,
                        request_id=request_id,
=======
                        job_data.get("language", "en"),
                        retry_count=new_retry_count,
                        delay_seconds=delay_seconds,
                        request_id=request_id,
                        doctor_id=doctor_id,
>>>>>>> 44289a56
                    )
                    logger.info(f"Re-queued job for retry {new_retry_count}/{self.settings.azure_queue.max_retry_attempts} with {delay_seconds}s delay")
                except Exception as requeue_error:
                    logger.error(f"Failed to re-enqueue job: {requeue_error}", exc_info=True)
                    # If re-enqueue fails, we cannot proceed - original message remains for retry
                    return
                
                # P0-1 CRITICAL: Do NOT delete original message in retry path
                # The original message must remain until DB save is verified by the new retry attempt.
                # If we delete the original now and the new message fails DB save, we lose the job.
                # The original becomes visible again after visibility_timeout (no TTL set on messages),
                # providing a safety net if the new retry fails DB save.
                # If the new retry succeeds, the original will be handled by idempotency checks (already completed).
                logger.info(
                    f"✅ ACK_SKIPPED_RETRY_PATH_ORIGINAL_RETAINED: visit={visit_id}, message_id={message_id}, "
                    f"retry_count={retry_count}→{new_retry_count}. Original message retained for safety. "
                    f"New retry message enqueued. Original becomes visible again after visibility timeout if new retry fails."
                )
                
                # Structured retry log
                log_data = {
                    "event": "transcription_job_retry",
                    "message_id": message_id,
                    "visit_id": visit_id,
                    "audio_file_id": audio_file_id,
                    "retry_count": retry_count,
                    "new_retry_count": new_retry_count,
                    "request_id": request_id,
                    "status": "retrying",
                    "error_type": error_type,
                    "error_code": error_code,
                    "delay_seconds": delay_seconds,
                    "timings": timings,
                    "total_time_seconds": total_duration,
                }
                logger.info(json.dumps(log_data))
            else:
                # Max retries exceeded - mark as failed, but only delete message if DB save succeeds
                # Mark visit transcription as failed with clean error message
                db_save_success = False
                try:
                    visit = await self.visit_repo.find_by_patient_and_visit_id(
                        patient_id, VisitId(visit_id), doctor_id
                    )
                    if visit:
                        # Store structured error info (no PHI)
                        error_info = f"{error_code}: {clean_error_message}"
                        visit.fail_transcription(error_info)
                        await self.visit_repo.save(visit)
                        db_save_success = True
                        logger.info(f"Marked transcription as failed for visit {visit_id}")
                except Exception as db_error:
                    logger.error(f"Failed to mark transcription as failed: {db_error}", exc_info=True)
                
                # P0-1: Only delete message if DB save succeeded
                if db_save_success:
                    try:
                        await self.queue_service.delete_message(message_id, latest_pop_receipt)
                        logger.info(f"✅ ACK_AFTER_DB_SAVE_OK (failed job): visit={visit_id}, message_id={message_id}")
                    except Exception as delete_error:
                        logger.error(f"Failed to delete message after max retries: {delete_error}", exc_info=True)
                else:
                    logger.error(
                        f"❌ ACK_SKIPPED_DB_SAVE_FAILED (max retries): visit={visit_id}, message_id={message_id}. "
                        f"Queue message will remain for manual review."
                    )
                
                # Structured permanent failure log
                log_data = {
                    "event": "transcription_job_failed",
                    "message_id": message_id,
                    "visit_id": visit_id,
                    "audio_file_id": audio_file_id,
                    "retry_count": retry_count,
                    "request_id": request_id,
                    "status": "failed",
                    "error_type": error_type,
                    "error_code": error_code,
                    "error_message": clean_error_message,
                    "timings": timings,
                    "total_time_seconds": total_duration,
                    "is_permanent": False,
                    "max_retries_exceeded": True,
                }
                logger.info(json.dumps(log_data))
        finally:
            # Clean up temp file (if created)
            if temp_file_path and os.path.exists(temp_file_path):
                try:
                    os.unlink(temp_file_path)
                    logger.debug(f"Cleaned up temp file: {temp_file_path}")
                except Exception as cleanup_error:
                    logger.warning(f"Failed to clean up temp file: {cleanup_error}")
    
    async def _handle_poison_job(self, job: dict) -> None:
        """
        Handle a poison message (max dequeue count exceeded) in a DB-safe way.

        - Marks the corresponding visit's transcription as failed.
        - Only moves the message to the poison queue after DB save succeeds.
        - If DB save fails, the message remains in the main queue for manual / later retry.
        """
        message_id: str = job.get("message_id")
        pop_receipt: str = job.get("pop_receipt")
        job_data: dict = job.get("data") or {}
        retry_count: int = int(job.get("retry_count", 0))
        poison_reason: str = job.get("poison_reason", "POISON_MESSAGE")
        raw_content: str = job.get("raw_content", "")

        patient_id = job_data.get("patient_id")
        visit_id = job_data.get("visit_id")

        if not patient_id or not visit_id:
            logger.error(
                "⚠️  POISON_MESSAGE_WITHOUT_IDS: message_id=%s, reason=%s, retry_count=%s",
                message_id,
                poison_reason,
                retry_count,
            )
            # We cannot update DB, but we can still move to poison queue to avoid infinite retries
            try:
                await self.queue_service.move_to_poison_message(
                    message_id=message_id,
                    pop_receipt=pop_receipt,
                    content=raw_content,
                    reason=f"{poison_reason} (missing patient_id/visit_id)",
                )
                logger.warning(
                    "POISON_MARKED_NO_DB_UPDATE_MOVED_TO_POISON: message_id=%s, reason=%s",
                    message_id,
                    poison_reason,
                )
            except Exception as e:  # noqa: PERF203
                logger.error(
                    "POISON_MOVE_TO_POISON_FAILED_NO_IDS: message_id=%s, error=%s",
                    message_id,
                    e,
                    exc_info=True,
                )
            return

        error_info = (
            f"{poison_reason}; retry_count={retry_count}; "
            f"max_dequeue={self.settings.azure_queue.max_dequeue_count}; message_id={message_id}"
        )

        # Extract doctor_id from job_data for poison job handler
        doctor_id = job_data.get("doctor_id") or "D123"
        
        db_save_success = False
        try:
            visit = await self.visit_repo.find_by_patient_and_visit_id(
                patient_id, VisitId(visit_id), doctor_id
            )
            if not visit:
                logger.warning(
                    "POISON_VISIT_NOT_FOUND: patient_id=%s visit_id=%s message_id=%s",
                    patient_id,
                    visit_id,
                    message_id,
                )
            else:
                visit.fail_transcription(error_message=error_info)
                await self.visit_repo.save(visit)
                db_save_success = True
                logger.info(
                    "POISON_MARKED_FAILED_DB_OK: patient_id=%s visit_id=%s message_id=%s retry_count=%s",
                    patient_id,
                    visit_id,
                    message_id,
                    retry_count,
                )
        except Exception as e:  # noqa: PERF203
            logger.error(
                "POISON_DB_SAVE_FAILED: patient_id=%s visit_id=%s message_id=%s error=%s",
                patient_id,
                visit_id,
                message_id,
                e,
                exc_info=True,
            )

        if db_save_success:
            try:
                await self.queue_service.move_to_poison_message(
                    message_id=message_id,
                    pop_receipt=pop_receipt,
                    content=raw_content,
                    reason=error_info,
                )
                logger.info(
                    "POISON_MARKED_FAILED_AND_MOVED_TO_POISON: patient_id=%s visit_id=%s message_id=%s",
                    patient_id,
                    visit_id,
                    message_id,
                )
            except Exception as e:  # noqa: PERF203
                logger.error(
                    "POISON_MOVE_TO_POISON_FAILED_AFTER_DB_OK: patient_id=%s visit_id=%s message_id=%s error=%s",
                    patient_id,
                    visit_id,
                    message_id,
                    e,
                    exc_info=True,
                )
        else:
            # Do not delete/move the message; leave it for later inspection or retry.
            logger.error(
                "POISON_DB_SAVE_FAILED_ACK_SKIPPED: patient_id=%s visit_id=%s message_id=%s retry_count=%s",
                patient_id,
                visit_id,
                message_id,
                retry_count,
            )

    async def run(self):
        """Main worker loop with bounded concurrency and batch dequeue."""
        # Worker startup guard: check if already running
        worker_process_id = os.getpid()
        logger.info(f"🚀 Starting transcription worker (PID: {worker_process_id})...")
        
        # Check if ENABLE_TRANSCRIPTION_WORKER is set (only warn if both are running)
        if os.getenv("ENABLE_TRANSCRIPTION_WORKER", "false").lower() == "true":
            logger.warning(
                "⚠️  ENABLE_TRANSCRIPTION_WORKER=true detected. "
                "If this worker is running as a separate process, you may have duplicate workers. "
                "Recommended: run worker either in-process (ENABLE_TRANSCRIPTION_WORKER=true) "
                "OR as separate process (worker_startup.py), not both."
            )
        
        await self.initialize()
        
        # Read concurrency from environment (default to 5 for dev, 2 for production)
        default_concurrency = 5  # Increased default for better throughput
        try:
            max_concurrent_jobs = int(os.getenv("TRANSCRIPTION_WORKER_CONCURRENCY", str(default_concurrency)))
        except ValueError:
            max_concurrent_jobs = default_concurrency
        if max_concurrent_jobs < 1:
            max_concurrent_jobs = 1
        
        logger.info(f"Transcription worker concurrency set to {max_concurrent_jobs}")
        semaphore = asyncio.Semaphore(max_concurrent_jobs)
        
        # P0-2: Track active tasks for true concurrency
        active_tasks: set[asyncio.Task] = set()
        
        # Track queue polling for observability
        poll_count = 0
        last_queue_status_log = time.time()
        queue_status_log_interval = 300  # Log queue status every 5 minutes

        async def handle_job(job: dict):
            """Handle a single job with semaphore and task tracking."""
            task = asyncio.current_task()
            if task:
                active_tasks.add(task)
                task.add_done_callback(active_tasks.discard)

            async with semaphore:
                # Poison messages are handled separately to ensure DB is updated before moving to poison queue
                if job.get("poison"):
                    await self._handle_poison_job(job)
                else:
                    await self.process_job(
                        job["data"],
                        job["message_id"],
                        job["pop_receipt"],
                    )
        
        # Graceful shutdown handler
        shutdown_event = asyncio.Event()
        
        def signal_handler():
            logger.info("🛑 Shutdown signal received, stopping worker gracefully...")
            shutdown_event.set()
        
        import signal
        if hasattr(signal, 'SIGTERM'):
            loop = asyncio.get_event_loop()
            loop.add_signal_handler(signal.SIGTERM, signal_handler)
            loop.add_signal_handler(signal.SIGINT, signal_handler)
        
        while not shutdown_event.is_set():
            try:
                # P0-2: Calculate free slots and batch size
                active_jobs = len(active_tasks)
                free_slots = max_concurrent_jobs - active_jobs
                batch_size = min(free_slots, max_concurrent_jobs) if free_slots > 0 else 0
                
                # Poll queue for messages (batch dequeue if slots available)
                if batch_size > 0:
                    jobs = await self.queue_service.dequeue_transcription_job(max_messages=batch_size)
                    poll_count += 1
                    
                    if jobs:
                        # Handle single job (backward compatible) or batch
                        job_list = jobs if isinstance(jobs, list) else [jobs]
                        
                        for job in job_list:
                            if job:
                                # Process job in background with concurrency limit
                                task = asyncio.create_task(handle_job(job))
                                active_tasks.add(task)
                                task.add_done_callback(active_tasks.discard)
                    else:
                        # No messages, wait before next poll
                        await asyncio.sleep(self.poll_interval)
                else:
                    # No free slots, wait a bit before checking again
                    await asyncio.sleep(1)
                
                # Periodic queue status logging (every 5 minutes)
                current_time = time.time()
                if current_time - last_queue_status_log >= queue_status_log_interval:
                    # Defensive: use property if available, otherwise fallback to settings
                    queue_name = getattr(self.queue_service, 'queue_name', None)
                    if queue_name is None:
                        queue_name = self.queue_service.settings.queue_name
                    logger.info(
                        f"📊 Worker status: poll_count={poll_count}, "
                        f"active_jobs={active_jobs}, free_slots={free_slots}, "
                        f"batch_size={batch_size}, queue_name={queue_name}"
                    )
                    last_queue_status_log = current_time
                    
            except KeyboardInterrupt:
                logger.info("🛑 Worker stopped by user")
                shutdown_event.set()
                break
            except Exception as e:
                logger.error(f"❌ Worker error: {e}", exc_info=True)
                await asyncio.sleep(self.poll_interval)
        
        # Graceful shutdown: wait for active tasks with timeout
        if active_tasks:
            logger.info(f"⏳ Waiting for {len(active_tasks)} active job(s) to complete (max 60s)...")
            try:
                await asyncio.wait_for(
                    asyncio.gather(*active_tasks, return_exceptions=True),
                    timeout=60.0
                )
                logger.info("✅ All active jobs completed")
            except asyncio.TimeoutError:
                logger.warning(f"⚠️  Timeout waiting for {len(active_tasks)} job(s) to complete. Cancelling...")
                for task in active_tasks:
                    if not task.done():
                        task.cancel()
                # Wait a bit more for cancellations
                await asyncio.sleep(2)
                unfinished = [t for t in active_tasks if not t.done()]
                if unfinished:
                    logger.error(f"❌ {len(unfinished)} job(s) did not complete gracefully")


async def main():
    """Entry point for worker process."""
    # Configure logging
    logging.basicConfig(
        level=logging.INFO,
        format='%(asctime)s - %(name)s - %(levelname)s - %(message)s'
    )
    
    worker = TranscriptionWorker()
    await worker.run()


if __name__ == "__main__":
    asyncio.run(main())
<|MERGE_RESOLUTION|>--- conflicted
+++ resolved
@@ -555,19 +555,11 @@
                         job_data["patient_id"],
                         job_data["visit_id"],
                         job_data["audio_file_id"],
-<<<<<<< HEAD
-                        job_data.get("doctor_id") or "D123",
-                        job_data["language"],
-                        retry_count=new_retry_count,
-                        delay_seconds=delay_seconds,
-                        request_id=request_id,
-=======
                         job_data.get("language", "en"),
                         retry_count=new_retry_count,
                         delay_seconds=delay_seconds,
                         request_id=request_id,
                         doctor_id=doctor_id,
->>>>>>> 44289a56
                     )
                     logger.info(f"Re-queued job for retry {new_retry_count}/{self.settings.azure_queue.max_retry_attempts} with {delay_seconds}s delay")
                 except Exception as requeue_error:
